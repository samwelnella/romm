--- conflicted
+++ resolved
@@ -599,13 +599,9 @@
     ]
 
     cleaned_data = {field: data[field] for field in fields_to_update if field in data}
-    rom_user = db_rom_handler.update_rom_user(db_rom_user.id, cleaned_data)
-
-<<<<<<< HEAD
-    return RomUserSchema.model_validate(rom_user)
-=======
     if data.get("update_last_played", False):
         cleaned_data.update({"last_played": datetime.now(timezone.utc)})
 
-    return db_rom_handler.update_rom_user(db_rom_user.id, cleaned_data)
->>>>>>> 424266c6
+    rom_user = db_rom_handler.update_rom_user(db_rom_user.id, cleaned_data)
+
+    return RomUserSchema.model_validate(rom_user)