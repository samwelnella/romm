import sys
import functools
import pydash
import requests
import re
import time
import os
import json
import xmltodict
from unidecode import unidecode as uc
from requests.exceptions import HTTPError, Timeout
from typing import Final
from typing_extensions import TypedDict

from config import IGDB_CLIENT_ID, IGDB_CLIENT_SECRET, DEFAULT_URL_COVER_L
<<<<<<< HEAD
from utils import get_file_name_with_no_tags
=======
from utils import get_file_name_with_no_tags as get_search_term, normalize_search_term
>>>>>>> 5cb3f21a
from logger.logger import log
from utils.cache import cache
from tasks.update_switch_titledb import update_switch_titledb_task
from tasks.update_mame_xml import update_mame_xml_task

MAIN_GAME_CATEGORY: Final = 0
EXPANDED_GAME_CATEGORY: Final = 10
N_SCREENSHOTS: Final = 5
PS2_IGDB_ID: Final = 8
SWITCH_IGDB_ID: Final = 130
ARCADE_IGDB_IDS: Final = [52, 79, 80]

PS2_OPL_REGEX: Final = r"^([A-Z]{4}_\d{3}\.\d{2})\..*$"
PS2_OPL_INDEX_FILE: Final = os.path.join(
    os.path.dirname(__file__), "fixtures", "ps2_opl_index.json"
)

SWITCH_TITLEDB_REGEX: Final = r"(70[0-9]{12})"
SWITCH_TITLEDB_INDEX_FILE: Final = os.path.join(
    os.path.dirname(__file__), "fixtures", "switch_titledb.json"
)

SWITCH_PRODUCT_ID_REGEX: Final = r"(0100[0-9A-F]{12})"
SWITCH_PRODUCT_ID_FILE: Final = os.path.join(
    os.path.dirname(__file__), "fixtures", "switch_product_ids.json"
)

MAME_XML_FILE: Final = os.path.join(os.path.dirname(__file__), "fixtures", "mame.xml")


class IGDBPlatformType(TypedDict):
    igdb_id: int
    name: str


class IGDBRomType(TypedDict):
    igdb_id: int
    slug: str
    name: str
    summary: str
    url_cover: str
    url_screenshots: list[str]


class IGDBHandler:
    def __init__(self) -> None:
        self.platform_url = "https://api.igdb.com/v4/platforms/"
        self.games_url = "https://api.igdb.com/v4/games/"
        self.covers_url = "https://api.igdb.com/v4/covers/"
        self.screenshots_url = "https://api.igdb.com/v4/screenshots/"
        self.twitch_auth = TwitchAuth()
        self.headers = {
            "Client-ID": IGDB_CLIENT_ID,
            "Authorization": f"Bearer {self.twitch_auth.get_oauth_token()}",
            "Accept": "application/json",
        }

    @staticmethod
    def check_twitch_token(func):
        @functools.wraps(func)
        def wrapper(*args):
            args[0].headers[
                "Authorization"
            ] = f"Bearer {args[0].twitch_auth.get_oauth_token()}"
            return func(*args)

        return wrapper

    def _request(self, url: str, data: str, timeout: int = 120) -> list:
        try:
            res = requests.post(url, data, headers=self.headers, timeout=timeout)
            res.raise_for_status()
            return res.json()
        except HTTPError as err:
            # Retry once if the auth token is invalid
            if err.response.status_code != 401:
                log.error(err)
                return []  # All requests to the IGDB API return a list

            # Attempt to force a token refresh if the token is invalid
            log.warning("Twitch token invalid: fetching a new one...")
            token = self.twitch_auth._update_twitch_token()
            self.headers["Authorization"] = f"Bearer {token}"
        except Timeout:
            # Retry once the request if it times out
            pass

        try:
            res = requests.post(url, data, headers=self.headers, timeout=timeout)
            res.raise_for_status()
        except (HTTPError, Timeout) as err:
            # Log the error and return an empty list if the request fails again
            log.error(err)
            return []

        return res.json()

    def _search_rom(
        self, search_term: str, platform_idgb_id: int, category: int = 0
    ) -> dict:
        category_filter: str = f"& category={category}" if category else ""
        roms = self._request(
            self.games_url,
            data=f"""
                search "{search_term}";
                fields id, slug, name, summary, screenshots;
                where platforms=[{platform_idgb_id}] {category_filter};
            """,
        )

        exact_matches = [
            rom
            for rom in roms
            if rom["name"].lower() == search_term.lower()
            or rom["slug"].lower() == search_term.lower()
        ]

        return pydash.get(exact_matches or roms, "[0]", {})

    @staticmethod
    def _normalize_cover_url(url: str) -> str:
        return f"https:{url.replace('https:', '')}"

    def _search_cover(self, rom_id: int) -> str:
        covers = self._request(
            self.covers_url,
            data=f"fields url; where game={rom_id};",
        )

        cover = pydash.get(covers, "[0]", None)
        return (
            DEFAULT_URL_COVER_L
            if not cover
            else self._normalize_cover_url(cover["url"])
        )

    def _search_screenshots(self, rom_id: int) -> list:
        screenshots = self._request(
            self.screenshots_url,
            data=f"fields url; where game={rom_id}; limit {N_SCREENSHOTS};",
        )

        return [
            self._normalize_cover_url(r["url"]).replace("t_thumb", "t_original")
            for r in screenshots
            if "url" in r.keys()
        ]

    @staticmethod
    def _ps2_opl_format(match: re.Match[str]) -> str:
        serial_code = match.group(1)
        with open(PS2_OPL_INDEX_FILE, "r") as index_json:
            opl_index = json.loads(index_json.read())
            index_entry = opl_index.get(serial_code, None)
            if index_entry:
                search_term = index_entry["Name"]  # type: ignore
        return search_term

    @staticmethod
    async def _switch_titledb_format(match: re.Match[str]) -> str:
        title_id = match.group(1)
        titledb_index = {}
        try:
            with open(SWITCH_TITLEDB_INDEX_FILE, "r") as index_json:
                titledb_index = json.loads(index_json.read())
        except FileNotFoundError:
            log.warning("Fetching the Switch titleDB index file...")
            await update_switch_titledb_task.run(force=True)
            try:
                with open(SWITCH_TITLEDB_INDEX_FILE, "r") as index_json:
                    titledb_index = json.loads(index_json.read())
            except FileNotFoundError:
                log.error("Could not fetch the Switch titleDB index file")
        finally:
            index_entry = titledb_index.get(title_id, None)
            if index_entry:
                search_term = index_entry["name"]  # type: ignore
        return search_term

    @staticmethod
    async def _switch_productid_format(match: re.Match[str]) -> str:
        product_id = match.group(1)
        product_id_index = {}
        try:
            with open(SWITCH_PRODUCT_ID_FILE, "r") as index_json:
                product_id_index = json.loads(index_json.read())
        except FileNotFoundError:
            log.warning("Fetching the Switch titleDB index file...")
            await update_switch_titledb_task.run(force=True)
            try:
                with open(SWITCH_PRODUCT_ID_FILE, "r") as index_json:
                    product_id_index = json.loads(index_json.read())
            except FileNotFoundError:
                log.error("Could not fetch the Switch titleDB index file")
        finally:
            index_entry = product_id_index.get(product_id, None)
            if index_entry:
                search_term = index_entry["name"]  # type: ignore
        return search_term

    @staticmethod
    async def _mame_format(search_term: str) -> str:
        mame_index = {"menu": {"game": []}}
        try:
            with open(MAME_XML_FILE, "r") as index_xml:
                mame_index = xmltodict.parse(index_xml.read())
        except FileNotFoundError:
            log.warning("Fetching the MAME XML file from HyperspinFE...")
            await update_mame_xml_task.run(force=True)
            try:
                with open(MAME_XML_FILE, "r") as index_xml:
                    mame_index = xmltodict.parse(index_xml.read())
            except FileNotFoundError:
                log.error("Could not fetch the MAME XML file from HyperspinFE")
        finally:
            index_entry = [
                game
                for game in mame_index["menu"]["game"]
                if game["@name"] == search_term
            ]
            if index_entry:
                # Run through get_search_term to remove tags
                search_term = get_search_term(
                    index_entry[0].get("description", search_term)
                )
        return search_term

    @check_twitch_token
    def get_platform(self, slug: str) -> IGDBPlatformType:
        platforms = self._request(
            self.platform_url,
            data=f'fields id, name; where slug="{slug.lower()}";',
        )

        platform = pydash.get(platforms, "[0]", None)
        if not platform:
            return IGDBPlatformType(igdb_id=None, name=slug.replace("-", " ").title())

        return IGDBPlatformType(
            igdb_id=platform["id"],
            name=platform["name"],
        )

    @check_twitch_token
    async def get_rom(self, file_name: str, platform_idgb_id: int) -> IGDBRomType:
        search_term = get_file_name_with_no_tags(file_name)

        # Support for PS2 OPL filename format
        match = re.match(PS2_OPL_REGEX, file_name)
        if platform_idgb_id == PS2_IGDB_ID and match:
            self._ps2_opl_format(match)

        # Support for switch titleID filename format
        match = re.match(SWITCH_TITLEDB_REGEX, file_name)
        if platform_idgb_id == SWITCH_IGDB_ID and match:
            self._switch_titledb_format(match)

        # Support for switch productID filename format
        match = re.search(SWITCH_PRODUCT_ID_REGEX, file_name)
        if platform_idgb_id == SWITCH_IGDB_ID and match:
            self._switch_productid_format(match)

        # Support for MAME arcade filename format
        if platform_idgb_id in ARCADE_IGDB_IDS:
            self._mame_format(search_term)

        search_term = normalize_search_term(search_term)

        res = (
            self._search_rom(uc(search_term), platform_idgb_id, MAIN_GAME_CATEGORY)
            or self._search_rom(
                uc(search_term), platform_idgb_id, EXPANDED_GAME_CATEGORY
            )
            or self._search_rom(uc(search_term), platform_idgb_id)
        )

        igdb_id = res.get("id", None)
        slug = res.get("slug", "")
        name = res.get("name", search_term)
        summary = res.get("summary", "")

        return IGDBRomType(
            igdb_id=igdb_id,
            slug=slug,
            name=name,
            summary=summary,
            url_cover=self._search_cover(igdb_id),
            url_screenshots=self._search_screenshots(igdb_id),
        )

    @check_twitch_token
    def get_rom_by_id(self, igdb_id: int) -> IGDBRomType:
        roms = self._request(
            self.games_url,
            f"fields slug, name, summary; where id={igdb_id};",
        )
        rom = pydash.get(roms, "[0]", {})

        return {
            "igdb_id": igdb_id,
            "slug": rom.get("slug", ""),
            "name": rom.get("name", ""),
            "summary": rom.get("summary", ""),
            "url_cover": self._search_cover(igdb_id),
            "url_screenshots": self._search_screenshots(igdb_id),
        }

    @check_twitch_token
    def get_matched_roms_by_id(self, igdb_id: int) -> list[IGDBRomType]:
        matched_rom = self.get_rom_by_id(igdb_id)
        matched_rom.update(
            url_cover=matched_rom["url_cover"].replace("t_thumb", "t_cover_big"),
        )
        return [matched_rom]

    @check_twitch_token
    def get_matched_roms_by_name(
        self, search_term: str, platform_idgb_id: int
    ) -> list[IGDBRomType]:
        if not platform_idgb_id:
            return []

        matched_roms = self._request(
            self.games_url,
            data=f"""
                search "{uc(search_term)}";
                fields id, slug, name, summary;
                where platforms=[{platform_idgb_id}];
            """,
        )

        return [
            IGDBRomType(
                igdb_id=rom["id"],
                slug=rom["slug"],
                name=rom["name"],
                summary=rom.get("summary", ""),
                url_cover=self._search_cover(rom["id"]).replace(
                    "t_thumb", "t_cover_big"
                ),
                url_screenshots=self._search_screenshots(rom["id"]),
            )
            for rom in matched_roms
        ]


class TwitchAuth:
    def _update_twitch_token(self) -> str:
        res = requests.post(
            url="https://id.twitch.tv/oauth2/token",
            params={
                "client_id": IGDB_CLIENT_ID,
                "client_secret": IGDB_CLIENT_SECRET,
                "grant_type": "client_credentials",
            },
            timeout=30,
        ).json()

        token = res.get("access_token", "")
        expires_in = res.get("expires_in", 0)
        if not token or expires_in == 0:
            log.error(
                "Could not get twitch auth token: check client_id and client_secret"
            )
            sys.exit(2)

        # Set token in redis to expire in <expires_in> seconds
        cache.set("romm:twitch_token", token, ex=expires_in - 10)  # type: ignore[attr-defined]
        cache.set("romm:twitch_token_expires_at", time.time() + expires_in - 10)  # type: ignore[attr-defined]

        log.info("Twitch token fetched!")

        return token

    def get_oauth_token(self) -> str:
        # Use a fake token when running tests
        if "pytest" in sys.modules:
            return "test_token"

        # Fetch the token cache
        token = cache.get("romm:twitch_token")  # type: ignore[attr-defined]
        token_expires_at = cache.get("romm:twitch_token_expires_at")  # type: ignore[attr-defined]

        if not token or time.time() > float(token_expires_at or 0):
            log.warning("Twitch token invalid: fetching a new one...")
            return self._update_twitch_token()

        return token<|MERGE_RESOLUTION|>--- conflicted
+++ resolved
@@ -13,11 +13,7 @@
 from typing_extensions import TypedDict
 
 from config import IGDB_CLIENT_ID, IGDB_CLIENT_SECRET, DEFAULT_URL_COVER_L
-<<<<<<< HEAD
-from utils import get_file_name_with_no_tags
-=======
 from utils import get_file_name_with_no_tags as get_search_term, normalize_search_term
->>>>>>> 5cb3f21a
 from logger.logger import log
 from utils.cache import cache
 from tasks.update_switch_titledb import update_switch_titledb_task
@@ -263,7 +259,7 @@
 
     @check_twitch_token
     async def get_rom(self, file_name: str, platform_idgb_id: int) -> IGDBRomType:
-        search_term = get_file_name_with_no_tags(file_name)
+        search_term = get_search_term(file_name)
 
         # Support for PS2 OPL filename format
         match = re.match(PS2_OPL_REGEX, file_name)
