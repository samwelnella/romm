--- conflicted
+++ resolved
@@ -27,13 +27,8 @@
     assert urlparse(rom["url_cover"]).hostname == "images.igdb.com"
     assert urlparse(rom["url_screenshots"][0]).hostname == "images.igdb.com"
 
-<<<<<<< HEAD
     rom = await igdbh.get_rom("Not a real game title", 4)
-    assert rom["r_igdb_id"] == 0
-=======
-    rom = igdbh.get_rom("Not a real game title", 4)
     assert rom["r_igdb_id"] == ""
->>>>>>> d5c64018
     assert rom["r_slug"] == ""
     assert rom["r_name"] == "Not a real game title"
     assert not rom["summary"]
@@ -42,15 +37,9 @@
 
 
 @pytest.mark.vcr()
-<<<<<<< HEAD
 async def test_get_ps2_opl_rom():
     rom = await igdbh.get_rom("WWE Smack.iso", 8)
-    assert rom["r_igdb_id"] == 0
-=======
-def test_get_ps2_opl_rom():
-    rom = igdbh.get_rom("WWE Smack.iso", 8)
     assert rom["r_igdb_id"] == ""
->>>>>>> d5c64018
     assert rom["r_slug"] == ""
     assert rom["r_name"] == "WWE Smack"
     assert not rom["summary"]
