--- conflicted
+++ resolved
@@ -8,18 +8,9 @@
 import type { WatcherDict } from "./WatcherDict";
 
 export type HeartbeatResponse = {
-<<<<<<< HEAD
-  VERSION: string;
-  NEW_VERSION: string;
-  WATCHER: WatcherDict;
-  SCHEDULER: SchedulerDict;
-  ANY_SOURCE_ENABLED: boolean;
-  METADATA_SOURCES: MetadataSourcesDict;
-=======
     VERSION: string;
     WATCHER: WatcherDict;
     SCHEDULER: SchedulerDict;
     ANY_SOURCE_ENABLED: boolean;
     METADATA_SOURCES: MetadataSourcesDict;
->>>>>>> 3c071d41
 };