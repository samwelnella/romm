--- conflicted
+++ resolved
@@ -4,21 +4,11 @@
 /* eslint-disable */
 
 export type RomNoteSchema = {
-<<<<<<< HEAD
   id: number;
   user_id: number;
   rom_id: number;
   last_edited_at: string;
   raw_markdown: string;
   is_public: boolean;
-};
-=======
-    id: number;
-    user_id: number;
-    rom_id: number;
-    last_edited_at: string;
-    raw_markdown: string;
-    is_public: boolean;
-    user__username: string;
-};
->>>>>>> fef78990
+  user__username: string;
+};