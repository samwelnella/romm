<script setup>
import axios from 'axios'
import { ref, inject, onMounted } from 'vue'
import { onBeforeRouteUpdate, useRoute } from 'vue-router'
import { normalizeString, views } from '@/utils/utils.js'
import GameCard from '@/components/GameGallery/Card/Base.vue'
import GameListHeader from '@/components/GameGallery/ListItem/Header.vue'
import GameListItem from '@/components/GameGallery/ListItem/Item.vue'
import NoRoms from '@/components/GameGallery/NoRoms.vue'

// Props
const roms = ref([])
const gettingRoms = ref(false)
const noRoms = ref(false)
const romsFiltered = ref([])
const currentFilter = ref('')
const currentView = ref(JSON.parse(localStorage.getItem('currentView')) || 0)

// Event listeners bus
const emitter = inject('emitter')
emitter.on('filter', (filter) => { setFilter(filter) })
emitter.on('currentView', (view) => { currentView.value = view })

// Functions
async function getRoms(platform) {
    noRoms.value = false
    emitter.emit('gettingRoms', true)
    gettingRoms.value = true
    await axios.get('/api/platforms/'+platform+'/roms').then((response) => {
        roms.value = response.data.data
        setFilter(currentFilter.value)
    }).catch((error) => {console.log(error)})
    emitter.emit('gettingRoms', false)
    gettingRoms.value = false
    if(roms.value.length==0){noRoms.value = true}
}

function setFilter(filter) {
    currentFilter.value = normalizeString(filter)
    romsFiltered.value = roms.value.filter(rom => {
        return normalizeString(rom.file_name).includes(currentFilter.value)
    })
}

const route = useRoute()

onMounted(async () => {
    getRoms(route.params.platform)
})

onBeforeRouteUpdate(async (to, from) => {
    getRoms(to.params.platform)
})
</script>

<template>

    <v-row v-show="currentView != 2">
        <v-col v-for="rom in romsFiltered"
            :key="rom.file_name"
            :cols="views[currentView]['size-cols']"
            :xs="views[currentView]['size-xs']"
            :sm="views[currentView]['size-sm']"
            :md="views[currentView]['size-md']"
            :lg="views[currentView]['size-lg']"
            class="pa-1">
            <game-card :rom="rom"/>
        </v-col>
    </v-row>

    <v-list v-show="currentView == 2" class="bg-secondary">
        <game-list-header/>
<<<<<<< HEAD
        <v-divider class="border-opacity-100 ml-3 mb-4 mr-3" color="rommAccent1" :thickness="1"/>
        <game-list-item v-for="rom in romsFiltered" :rom="rom"/>
=======
        <v-divider class="border-opacity-100 ml-3 mb-4 mr-3" color="secondary" :thickness="1"/>
        <game-list-item v-for="rom in romsFiltered" :key="rom.file_name" :rom="rom"/>
>>>>>>> f21f5ded
    </v-list>
    
    <no-roms :noRoms="noRoms"/>

    <v-dialog v-model="gettingRoms" scroll-strategy="none" width="auto" :scrim="false" persistent>
        <v-progress-circular color="rommAccent1" :width="3" :size="70" indeterminate/>
    </v-dialog>

</template>

<style scoped>
.rom{
    transition: opacity .4s ease-in-out;
}
.rom.on-hover {
    opacity: 1;
}
.rom:not(.on-hover) {
    opacity: 0.85;
}
.rom{
    cursor: pointer;
}
</style><|MERGE_RESOLUTION|>--- conflicted
+++ resolved
@@ -70,13 +70,8 @@
 
     <v-list v-show="currentView == 2" class="bg-secondary">
         <game-list-header/>
-<<<<<<< HEAD
         <v-divider class="border-opacity-100 ml-3 mb-4 mr-3" color="rommAccent1" :thickness="1"/>
-        <game-list-item v-for="rom in romsFiltered" :rom="rom"/>
-=======
-        <v-divider class="border-opacity-100 ml-3 mb-4 mr-3" color="secondary" :thickness="1"/>
         <game-list-item v-for="rom in romsFiltered" :key="rom.file_name" :rom="rom"/>
->>>>>>> f21f5ded
     </v-list>
     
     <no-roms :noRoms="noRoms"/>
