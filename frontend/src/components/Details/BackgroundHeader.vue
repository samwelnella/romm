<script setup lang="ts">
import storeRoms from "@/stores/roms";
import { getMissingCoverImage, getUnmatchedCoverImage } from "@/utils/covers";
import { storeToRefs } from "pinia";
import { computed } from "vue";

// Props
const romsStore = storeRoms();
const { currentRom } = storeToRefs(romsStore);
const missingCoverImage = computed(() =>
  getMissingCoverImage(
    currentRom.value?.name || currentRom.value?.fs_name || "",
  ),
);
const unmatchedCoverImage = computed(() =>
  getUnmatchedCoverImage(
    currentRom.value?.name || currentRom.value?.fs_name || "",
  ),
);
</script>

<template>
  <v-card
    id="background-header"
    elevation="0"
    rounded="0"
    :key="currentRom.updated_at"
    v-if="currentRom"
  >
    <v-img
      id="background-image"
      :src="
<<<<<<< HEAD
        currentRom?.path_cover_large ||
        `/assets/default/cover/big_${theme.global.name.value}_unmatched.png`
=======
        !currentRom.igdb_id && !currentRom.moby_id && !currentRom.has_cover
          ? unmatchedCoverImage
          : `/assets/romm/resources/${currentRom.path_cover_l}?ts=${currentRom.updated_at}`
>>>>>>> 0ea6b3d8
      "
      lazy
      cover
    >
      <template #error>
        <v-img :src="missingCoverImage" />
      </template>
      <template #placeholder>
        <div class="d-flex align-center justify-center fill-height">
          <v-progress-circular
            :width="2"
            :size="40"
            color="primary"
            indeterminate
          />
        </div>
      </template>
    </v-img>
  </v-card>
</template>
<style scoped>
#background-header {
  width: 100%;
}

#background-image {
  height: 18rem;
  filter: blur(30px);
}
</style><|MERGE_RESOLUTION|>--- conflicted
+++ resolved
@@ -30,14 +30,8 @@
     <v-img
       id="background-image"
       :src="
-<<<<<<< HEAD
         currentRom?.path_cover_large ||
-        `/assets/default/cover/big_${theme.global.name.value}_unmatched.png`
-=======
-        !currentRom.igdb_id && !currentRom.moby_id && !currentRom.has_cover
-          ? unmatchedCoverImage
-          : `/assets/romm/resources/${currentRom.path_cover_l}?ts=${currentRom.updated_at}`
->>>>>>> 0ea6b3d8
+        unmatchedCoverImage
       "
       lazy
       cover
