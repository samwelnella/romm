--- conflicted
+++ resolved
@@ -53,17 +53,13 @@
     title: "Size",
     align: "start",
     sortable: true,
-    key: "file_size_bytes",
+    key: "fs_size_bytes",
   },
   {
     title: "Added",
     align: "start",
     sortable: true,
-<<<<<<< HEAD
-    key: "fs_size_bytes",
-=======
     key: "created_at",
->>>>>>> 424266c6
   },
   {
     title: "Released",
@@ -201,21 +197,13 @@
             <r-avatar-rom :rom="item" />
           </template>
           <v-row no-gutters>
-<<<<<<< HEAD
-            <v-col>{{ item.name }}</v-col></v-row
-          >
-          <v-row no-gutters
-            ><v-col class="text-romm-accent-1">{{ item.fs_name }}</v-col></v-row
-          >
-=======
             <v-col>{{ item.name }}</v-col>
           </v-row>
           <v-row no-gutters>
             <v-col class="text-romm-accent-1">
-              {{ item.file_name }}
+              {{ item.fs_name }}
             </v-col>
           </v-row>
->>>>>>> 424266c6
           <template #append>
             <v-chip
               v-if="
@@ -232,18 +220,8 @@
         </v-list-item>
       </td>
     </template>
-<<<<<<< HEAD
-    <template #item.is_fav="{ item }">
-      <fav-btn :rom="item" />
-    </template>
     <template #item.fs_size_bytes="{ item }">
-      <v-chip size="x-small" label>{{
-        formatBytes(item.fs_size_bytes)
-      }}</v-chip>
-=======
-    <template #item.file_size_bytes="{ item }">
-      <span class="text-no-wrap">{{ formatBytes(item.file_size_bytes) }}</span>
->>>>>>> 424266c6
+      <span class="text-no-wrap">{{ formatBytes(item.fs_size_bytes) }}</span>
     </template>
     <template #item.created_at="{ item }">
       <span v-if="item.created_at" class="text-no-wrap">{{
