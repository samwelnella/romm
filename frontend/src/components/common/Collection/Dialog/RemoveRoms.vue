--- conflicted
+++ resolved
@@ -7,11 +7,13 @@
 import collectionApi from "@/services/api/collection";
 import storeCollections from "@/stores/collections";
 import storeRoms, { type SimpleRom } from "@/stores/roms";
+import { ROUTES } from "@/plugins/router";
 import type { Events } from "@/types/emitter";
 import type { Emitter } from "mitt";
 import { inject, ref, watch } from "vue";
 import { useDisplay } from "vuetify";
 import { useI18n } from "vue-i18n";
+import { useRouter } from "vue-router";
 
 // Props
 const { t } = useI18n();
@@ -21,16 +23,13 @@
 const collectionsStore = storeCollections();
 const selectedCollection = ref<UpdatedCollection>();
 const roms = ref<SimpleRom[]>([]);
+const router = useRouter();
 const emitter = inject<Emitter<Events>>("emitter");
 emitter?.on("showRemoveFromCollectionDialog", (romsToRemove) => {
   if (!romsStore.currentCollection) return;
 
   roms.value = romsToRemove;
-<<<<<<< HEAD
   selectedCollection.value = romsStore.currentCollection;
-  updateDataTablePages();
-=======
->>>>>>> 0ea6b3d8
   show.value = true;
 });
 const HEADERS = [
@@ -70,13 +69,10 @@
     .finally(() => {
       emitter?.emit("showLoadingDialog", { loading: false, scrim: false });
       romsStore.resetSelection();
-<<<<<<< HEAD
       if (selectedCollection.value?.rom_ids.length == 0) {
         router.push({ name: "home" });
       }
       closeDialog();
-=======
->>>>>>> 0ea6b3d8
     });
   closeDialog();
 }
@@ -98,15 +94,9 @@
   >
     <template #header>
       <v-row no-gutters class="justify-center">
-<<<<<<< HEAD
         <span>{{ t("rom.removing-from-collection-part1") }}</span>
-        <span class="text-romm-accent-1 mx-1">{{ roms.length }}</span>
+        <span class="text-primary mx-1">{{ roms.length }}</span>
         <span>{{ t("rom.removing-from-collection-part2") }}</span>
-=======
-        <span>{{ t("rom.remove-from-collection-part1") }}</span>
-        <span class="text-primary mx-1">{{ roms.length }}</span>
-        <span>{{ t("rom.remove-from-collection-part2") }}</span>
->>>>>>> 0ea6b3d8
       </v-row>
     </template>
     <template #prepend>
